--- conflicted
+++ resolved
@@ -414,11 +414,6 @@
             self.xc = xc_scf
         else:
             xc_scf = self.xc
-<<<<<<< HEAD
-
-        self._scf = custom_mf(mf, xc_scf)
-=======
->>>>>>> 8339513c
 
         self.hdft = custom_mf(mf, xc_scf)
 
